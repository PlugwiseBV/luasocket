--- conflicted
+++ resolved
@@ -21,7 +21,6 @@
 /* supported options for setoption */
 int opt_set_dontroute(lua_State *L, p_socket ps);
 int opt_set_broadcast(lua_State *L, p_socket ps);
-int opt_set_reuseaddr(lua_State *L, p_socket ps);
 int opt_set_tcp_nodelay(lua_State *L, p_socket ps);
 int opt_set_keepalive(lua_State *L, p_socket ps);
 int opt_set_linger(lua_State *L, p_socket ps);
@@ -43,13 +42,10 @@
 int opt_get_dontroute(lua_State *L, p_socket ps);
 int opt_get_broadcast(lua_State *L, p_socket ps);
 int opt_get_reuseaddr(lua_State *L, p_socket ps);
+int opt_get_reuseport(lua_State *L, p_socket ps);
 int opt_get_tcp_nodelay(lua_State *L, p_socket ps);
 int opt_get_keepalive(lua_State *L, p_socket ps);
 int opt_get_linger(lua_State *L, p_socket ps);
-<<<<<<< HEAD
-=======
-int opt_get_reuseport(lua_State *L, p_socket ps);
->>>>>>> 833333e1
 int opt_get_ip_multicast_loop(lua_State *L, p_socket ps);
 int opt_get_ip_multicast_if(lua_State *L, p_socket ps);
 int opt_get_error(lua_State *L, p_socket ps);
